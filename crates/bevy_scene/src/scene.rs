<<<<<<< HEAD
use bevy_ecs::world::World;
use bevy_reflect::{TypeName, TypeUuid};
=======
use bevy_app::AppTypeRegistry;
use bevy_ecs::{
    entity::EntityMap,
    reflect::{ReflectComponent, ReflectMapEntities},
    world::World,
};
use bevy_reflect::TypeUuid;
>>>>>>> 76ae6f4c

use crate::{InstanceInfo, SceneSpawnError};

/// To spawn a scene, you can use either:
/// * [`SceneSpawner::spawn`](crate::SceneSpawner::spawn)
/// * adding the [`SceneBundle`](crate::SceneBundle) to an entity
/// * adding the [`Handle<Scene>`](bevy_asset::Handle) to an entity (the scene will only be
/// visible if the entity already has [`Transform`](bevy_transform::components::Transform) and
/// [`GlobalTransform`](bevy_transform::components::GlobalTransform) components)
#[derive(Debug, TypeUuid, TypeName)]
#[uuid = "c156503c-edd9-4ec7-8d33-dab392df03cd"]
pub struct Scene {
    pub world: World,
}

impl Scene {
    pub fn new(world: World) -> Self {
        Self { world }
    }

    /// Clone the scene.
    ///
    /// This method will return a [`SceneSpawnError`] if a type either is not registered in the
    /// provided [`AppTypeRegistry`] or doesn't reflect the [`Component`](bevy_ecs::component::Component) trait.
    pub fn clone_with(&self, type_registry: &AppTypeRegistry) -> Result<Scene, SceneSpawnError> {
        let mut new_world = World::new();
        self.write_to_world_with(&mut new_world, type_registry)?;
        Ok(Self { world: new_world })
    }

    /// Write the entities and their corresponding components to the given world.
    ///
    /// This method will return a [`SceneSpawnError`] if a type either is not registered in the
    /// provided [`AppTypeRegistry`] or doesn't reflect the [`Component`](bevy_ecs::component::Component) trait.
    pub fn write_to_world_with(
        &self,
        world: &mut World,
        type_registry: &AppTypeRegistry,
    ) -> Result<InstanceInfo, SceneSpawnError> {
        let mut instance_info = InstanceInfo {
            entity_map: EntityMap::default(),
        };

        let type_registry = type_registry.read();
        for archetype in self.world.archetypes().iter() {
            for scene_entity in archetype.entities() {
                let entity = *instance_info
                    .entity_map
                    .entry(*scene_entity)
                    .or_insert_with(|| world.spawn().id());
                for component_id in archetype.components() {
                    let component_info = self
                        .world
                        .components()
                        .get_info(component_id)
                        .expect("component_ids in archetypes should have ComponentInfo");

                    let reflect_component = type_registry
                        .get(component_info.type_id().unwrap())
                        .ok_or_else(|| SceneSpawnError::UnregisteredType {
                            type_name: component_info.name().to_string(),
                        })
                        .and_then(|registration| {
                            registration.data::<ReflectComponent>().ok_or_else(|| {
                                SceneSpawnError::UnregisteredComponent {
                                    type_name: component_info.name().to_string(),
                                }
                            })
                        })?;
                    reflect_component.copy(&self.world, world, *scene_entity, entity);
                }
            }
        }
        for registration in type_registry.iter() {
            if let Some(map_entities_reflect) = registration.data::<ReflectMapEntities>() {
                map_entities_reflect
                    .map_entities(world, &instance_info.entity_map)
                    .unwrap();
            }
        }

        Ok(instance_info)
    }
}<|MERGE_RESOLUTION|>--- conflicted
+++ resolved
@@ -1,15 +1,10 @@
-<<<<<<< HEAD
-use bevy_ecs::world::World;
-use bevy_reflect::{TypeName, TypeUuid};
-=======
 use bevy_app::AppTypeRegistry;
 use bevy_ecs::{
     entity::EntityMap,
     reflect::{ReflectComponent, ReflectMapEntities},
     world::World,
 };
-use bevy_reflect::TypeUuid;
->>>>>>> 76ae6f4c
+use bevy_reflect::{TypeName, TypeUuid};
 
 use crate::{InstanceInfo, SceneSpawnError};
 
