use crate as bevy_reflect;
use crate::prelude::ReflectDefault;
use crate::reflect::Reflect;
use crate::{ReflectDeserialize, ReflectSerialize};
use bevy_reflect_derive::{impl_from_reflect_value, impl_reflect_struct, impl_reflect_value};
use glam::*;

impl_reflect_struct!(
<<<<<<< HEAD
    #[reflect(Debug, PartialEq, Serialize, Deserialize, Default)]
    #[type_path(path = "glam")]
=======
    #[reflect(Debug, PartialEq, Default)]
>>>>>>> 2eb9dd9d
    struct IVec2 {
        x: i32,
        y: i32,
    }
);
impl_reflect_struct!(
<<<<<<< HEAD
    #[reflect(Debug, PartialEq, Serialize, Deserialize, Default)]
    #[type_path(path = "glam")]
=======
    #[reflect(Debug, PartialEq, Default)]
>>>>>>> 2eb9dd9d
    struct IVec3 {
        x: i32,
        y: i32,
        z: i32,
    }
);
impl_reflect_struct!(
<<<<<<< HEAD
    #[reflect(Debug, PartialEq, Serialize, Deserialize, Default)]
    #[type_path(path = "glam")]
=======
    #[reflect(Debug, PartialEq, Default)]
>>>>>>> 2eb9dd9d
    struct IVec4 {
        x: i32,
        y: i32,
        z: i32,
        w: i32,
    }
);

impl_reflect_struct!(
<<<<<<< HEAD
    #[reflect(Debug, PartialEq, Serialize, Deserialize, Default)]
    #[type_path(path = "glam")]
=======
    #[reflect(Debug, PartialEq, Default)]
>>>>>>> 2eb9dd9d
    struct UVec2 {
        x: u32,
        y: u32,
    }
);
impl_reflect_struct!(
<<<<<<< HEAD
    #[reflect(Debug, PartialEq, Serialize, Deserialize, Default)]
    #[type_path(path = "glam")]
=======
    #[reflect(Debug, PartialEq, Default)]
>>>>>>> 2eb9dd9d
    struct UVec3 {
        x: u32,
        y: u32,
        z: u32,
    }
);
impl_reflect_struct!(
<<<<<<< HEAD
    #[reflect(Debug, PartialEq, Serialize, Deserialize, Default)]
    #[type_path(path = "glam")]
=======
    #[reflect(Debug, PartialEq, Default)]
>>>>>>> 2eb9dd9d
    struct UVec4 {
        x: u32,
        y: u32,
        z: u32,
        w: u32,
    }
);

impl_reflect_struct!(
<<<<<<< HEAD
    #[reflect(Debug, PartialEq, Serialize, Deserialize, Default)]
    #[type_path(path = "glam")]
=======
    #[reflect(Debug, PartialEq, Default)]
>>>>>>> 2eb9dd9d
    struct Vec2 {
        x: f32,
        y: f32,
    }
);
impl_reflect_struct!(
<<<<<<< HEAD
    #[reflect(Debug, PartialEq, Serialize, Deserialize, Default)]
    #[type_path(path = "glam")]
=======
    #[reflect(Debug, PartialEq, Default)]
>>>>>>> 2eb9dd9d
    struct Vec3 {
        x: f32,
        y: f32,
        z: f32,
    }
);
impl_reflect_struct!(
<<<<<<< HEAD
    #[reflect(Debug, PartialEq, Serialize, Deserialize, Default)]
    #[type_path(path = "glam")]
=======
    #[reflect(Debug, PartialEq, Default)]
>>>>>>> 2eb9dd9d
    struct Vec3A {
        x: f32,
        y: f32,
        z: f32,
    }
);
impl_reflect_struct!(
<<<<<<< HEAD
    #[reflect(Debug, PartialEq, Serialize, Deserialize, Default)]
    #[type_path(path = "glam")]
=======
    #[reflect(Debug, PartialEq, Default)]
>>>>>>> 2eb9dd9d
    struct Vec4 {
        x: f32,
        y: f32,
        z: f32,
        w: f32,
    }
);

impl_reflect_struct!(
    #[reflect(Debug, PartialEq, Default)]
    #[type_path(path = "glam")]
    struct BVec2 {
        x: bool,
        y: bool,
    }
);
impl_reflect_struct!(
    #[reflect(Debug, PartialEq, Default)]
    #[type_path(path = "glam")]
    struct BVec3 {
        x: bool,
        y: bool,
        z: bool,
    }
);
impl_reflect_struct!(
    #[reflect(Debug, PartialEq, Default)]
    #[type_path(path = "glam")]
    struct BVec4 {
        x: bool,
        y: bool,
        z: bool,
        w: bool,
    }
);

impl_reflect_struct!(
<<<<<<< HEAD
    #[reflect(Debug, PartialEq, Serialize, Deserialize, Default)]
    #[type_path(path = "glam")]
=======
    #[reflect(Debug, PartialEq, Default)]
>>>>>>> 2eb9dd9d
    struct DVec2 {
        x: f64,
        y: f64,
    }
);
impl_reflect_struct!(
<<<<<<< HEAD
    #[reflect(Debug, PartialEq, Serialize, Deserialize, Default)]
    #[type_path(path = "glam")]
=======
    #[reflect(Debug, PartialEq, Default)]
>>>>>>> 2eb9dd9d
    struct DVec3 {
        x: f64,
        y: f64,
        z: f64,
    }
);
impl_reflect_struct!(
<<<<<<< HEAD
    #[reflect(Debug, PartialEq, Serialize, Deserialize, Default)]
    #[type_path(path = "glam")]
=======
    #[reflect(Debug, PartialEq, Default)]
>>>>>>> 2eb9dd9d
    struct DVec4 {
        x: f64,
        y: f64,
        z: f64,
        w: f64,
    }
);

impl_reflect_struct!(
    #[reflect(Debug, PartialEq, Serialize, Deserialize, Default)]
    #[type_path(path = "glam")]
    struct Mat2 {
        x_axis: Vec2,
        y_axis: Vec2,
    }
);
impl_reflect_struct!(
    #[reflect(Debug, PartialEq, Serialize, Deserialize, Default)]
    #[type_path(path = "glam")]
    struct Mat3 {
        x_axis: Vec3,
        y_axis: Vec3,
        z_axis: Vec3,
    }
);
impl_reflect_struct!(
    #[reflect(Debug, PartialEq, Serialize, Deserialize, Default)]
    #[type_path(path = "glam")]
    struct Mat3A {
        x_axis: Vec3A,
        y_axis: Vec3A,
        z_axis: Vec3A,
    }
);
impl_reflect_struct!(
    #[reflect(Debug, PartialEq, Serialize, Deserialize, Default)]
    #[type_path(path = "glam")]
    struct Mat4 {
        x_axis: Vec4,
        y_axis: Vec4,
        z_axis: Vec4,
        w_axis: Vec4,
    }
);

impl_reflect_struct!(
    #[reflect(Debug, PartialEq, Serialize, Deserialize, Default)]
    #[type_path(path = "glam")]
    struct DMat2 {
        x_axis: DVec2,
        y_axis: DVec2,
    }
);
impl_reflect_struct!(
    #[reflect(Debug, PartialEq, Serialize, Deserialize, Default)]
    #[type_path(path = "glam")]
    struct DMat3 {
        x_axis: DVec3,
        y_axis: DVec3,
        z_axis: DVec3,
    }
);
impl_reflect_struct!(
    #[reflect(Debug, PartialEq, Serialize, Deserialize, Default)]
    #[type_path(path = "glam")]
    struct DMat4 {
        x_axis: DVec4,
        y_axis: DVec4,
        z_axis: DVec4,
        w_axis: DVec4,
    }
);

impl_reflect_struct!(
    #[reflect(Debug, PartialEq, Serialize, Deserialize, Default)]
    #[type_path(path = "glam")]
    struct Affine2 {
        matrix2: Mat2,
        translation: Vec2,
    }
);
impl_reflect_struct!(
    #[reflect(Debug, PartialEq, Serialize, Deserialize, Default)]
    #[type_path(path = "glam")]
    struct Affine3A {
        matrix3: Mat3A,
        translation: Vec3A,
    }
);

impl_reflect_struct!(
    #[reflect(Debug, PartialEq, Serialize, Deserialize, Default)]
    #[type_path(path = "glam")]
    struct DAffine2 {
        matrix2: DMat2,
        translation: DVec2,
    }
);
impl_reflect_struct!(
    #[reflect(Debug, PartialEq, Serialize, Deserialize, Default)]
    #[type_path(path = "glam")]
    struct DAffine3 {
        matrix3: DMat3,
        translation: DVec3,
    }
);

// Quat fields are read-only (as of now), and reflection is currently missing
// mechanisms for read-only fields. I doubt those mechanisms would be added,
// so for now quaternions will remain as values. They are represented identically
// to Vec4 and DVec4, so you may use those instead and convert between.
impl_reflect_value!(@"glam" Quat(Debug, PartialEq, Serialize, Deserialize, Default));
impl_reflect_value!(@"glam" DQuat(Debug, PartialEq, Serialize, Deserialize, Default));

impl_from_reflect_value!(Quat);
impl_from_reflect_value!(DQuat);

impl_reflect_value!(@"glam" EulerRot(Debug, Default));

// glam type aliases these to the non simd versions when there is no support (this breaks wasm builds for example)
// ideally it shouldn't do that and there's an issue on glam for this
// https://github.com/bitshifter/glam-rs/issues/306
#[cfg(any(target_feature = "sse2", target_feature = "simd128"))]
impl_reflect_value!(@"glam" BVec3A(Debug, PartialEq, Default));
#[cfg(any(target_feature = "sse2", target_feature = "simd128"))]
impl_reflect_value!(@"glam" BVec4A(Debug, PartialEq, Default));

#[cfg(test)]
mod tests {
    use glam::*;

    use crate::TypePath;

    #[test]
    fn type_name_should_be_prefixed_with_glam() {
        macro_rules! assert_name {
            ($t:ty) => {
                assert_eq!(
                    <$t as TypePath>::type_path(),
                    concat!("glam::", stringify!($t))
                )
            };
        }

        assert_name!(IVec2);
        assert_name!(IVec3);
        assert_name!(IVec4);
        assert_name!(UVec2);
        assert_name!(UVec3);
        assert_name!(UVec4);
        assert_name!(Vec2);
        assert_name!(Vec3);
        assert_name!(Vec3A);
        assert_name!(Vec4);
        assert_name!(BVec2);
        assert_name!(BVec3);
        assert_name!(BVec4);
        assert_name!(DVec2);
        assert_name!(DVec3);
        assert_name!(DVec4);
        assert_name!(Mat2);
        assert_name!(Mat3);
        assert_name!(Mat3A);
        assert_name!(Mat4);
        assert_name!(DMat2);
        assert_name!(DMat3);
        assert_name!(DMat4);
        assert_name!(Affine2);
        assert_name!(Affine3A);
        assert_name!(DAffine2);
        assert_name!(DAffine2);
        assert_name!(Quat);
        assert_name!(DQuat);
        assert_name!(EulerRot);
        #[cfg(any(target_feature = "sse2", target_feature = "simd128"))]
        assert_name!(BVec3A);
        #[cfg(any(target_feature = "sse2", target_feature = "simd128"))]
        assert_name!(BVec4A);
    }
}<|MERGE_RESOLUTION|>--- conflicted
+++ resolved
@@ -6,24 +6,16 @@
 use glam::*;
 
 impl_reflect_struct!(
-<<<<<<< HEAD
-    #[reflect(Debug, PartialEq, Serialize, Deserialize, Default)]
-    #[type_path(path = "glam")]
-=======
-    #[reflect(Debug, PartialEq, Default)]
->>>>>>> 2eb9dd9d
+    #[reflect(Debug, PartialEq, Default)]
+    #[type_path(path = "glam")]
     struct IVec2 {
         x: i32,
         y: i32,
     }
 );
 impl_reflect_struct!(
-<<<<<<< HEAD
-    #[reflect(Debug, PartialEq, Serialize, Deserialize, Default)]
-    #[type_path(path = "glam")]
-=======
-    #[reflect(Debug, PartialEq, Default)]
->>>>>>> 2eb9dd9d
+    #[reflect(Debug, PartialEq, Default)]
+    #[type_path(path = "glam")]
     struct IVec3 {
         x: i32,
         y: i32,
@@ -31,12 +23,8 @@
     }
 );
 impl_reflect_struct!(
-<<<<<<< HEAD
-    #[reflect(Debug, PartialEq, Serialize, Deserialize, Default)]
-    #[type_path(path = "glam")]
-=======
-    #[reflect(Debug, PartialEq, Default)]
->>>>>>> 2eb9dd9d
+    #[reflect(Debug, PartialEq, Default)]
+    #[type_path(path = "glam")]
     struct IVec4 {
         x: i32,
         y: i32,
@@ -46,24 +34,16 @@
 );
 
 impl_reflect_struct!(
-<<<<<<< HEAD
-    #[reflect(Debug, PartialEq, Serialize, Deserialize, Default)]
-    #[type_path(path = "glam")]
-=======
-    #[reflect(Debug, PartialEq, Default)]
->>>>>>> 2eb9dd9d
+    #[reflect(Debug, PartialEq, Default)]
+    #[type_path(path = "glam")]
     struct UVec2 {
         x: u32,
         y: u32,
     }
 );
 impl_reflect_struct!(
-<<<<<<< HEAD
-    #[reflect(Debug, PartialEq, Serialize, Deserialize, Default)]
-    #[type_path(path = "glam")]
-=======
-    #[reflect(Debug, PartialEq, Default)]
->>>>>>> 2eb9dd9d
+    #[reflect(Debug, PartialEq, Default)]
+    #[type_path(path = "glam")]
     struct UVec3 {
         x: u32,
         y: u32,
@@ -71,12 +51,8 @@
     }
 );
 impl_reflect_struct!(
-<<<<<<< HEAD
-    #[reflect(Debug, PartialEq, Serialize, Deserialize, Default)]
-    #[type_path(path = "glam")]
-=======
-    #[reflect(Debug, PartialEq, Default)]
->>>>>>> 2eb9dd9d
+    #[reflect(Debug, PartialEq, Default)]
+    #[type_path(path = "glam")]
     struct UVec4 {
         x: u32,
         y: u32,
@@ -86,24 +62,16 @@
 );
 
 impl_reflect_struct!(
-<<<<<<< HEAD
-    #[reflect(Debug, PartialEq, Serialize, Deserialize, Default)]
-    #[type_path(path = "glam")]
-=======
-    #[reflect(Debug, PartialEq, Default)]
->>>>>>> 2eb9dd9d
+    #[reflect(Debug, PartialEq, Default)]
+    #[type_path(path = "glam")]
     struct Vec2 {
         x: f32,
         y: f32,
     }
 );
 impl_reflect_struct!(
-<<<<<<< HEAD
-    #[reflect(Debug, PartialEq, Serialize, Deserialize, Default)]
-    #[type_path(path = "glam")]
-=======
-    #[reflect(Debug, PartialEq, Default)]
->>>>>>> 2eb9dd9d
+    #[reflect(Debug, PartialEq, Default)]
+    #[type_path(path = "glam")]
     struct Vec3 {
         x: f32,
         y: f32,
@@ -111,12 +79,8 @@
     }
 );
 impl_reflect_struct!(
-<<<<<<< HEAD
-    #[reflect(Debug, PartialEq, Serialize, Deserialize, Default)]
-    #[type_path(path = "glam")]
-=======
-    #[reflect(Debug, PartialEq, Default)]
->>>>>>> 2eb9dd9d
+    #[reflect(Debug, PartialEq, Default)]
+    #[type_path(path = "glam")]
     struct Vec3A {
         x: f32,
         y: f32,
@@ -124,12 +88,8 @@
     }
 );
 impl_reflect_struct!(
-<<<<<<< HEAD
-    #[reflect(Debug, PartialEq, Serialize, Deserialize, Default)]
-    #[type_path(path = "glam")]
-=======
-    #[reflect(Debug, PartialEq, Default)]
->>>>>>> 2eb9dd9d
+    #[reflect(Debug, PartialEq, Default)]
+    #[type_path(path = "glam")]
     struct Vec4 {
         x: f32,
         y: f32,
@@ -167,24 +127,16 @@
 );
 
 impl_reflect_struct!(
-<<<<<<< HEAD
-    #[reflect(Debug, PartialEq, Serialize, Deserialize, Default)]
-    #[type_path(path = "glam")]
-=======
-    #[reflect(Debug, PartialEq, Default)]
->>>>>>> 2eb9dd9d
+    #[reflect(Debug, PartialEq, Default)]
+    #[type_path(path = "glam")]
     struct DVec2 {
         x: f64,
         y: f64,
     }
 );
 impl_reflect_struct!(
-<<<<<<< HEAD
-    #[reflect(Debug, PartialEq, Serialize, Deserialize, Default)]
-    #[type_path(path = "glam")]
-=======
-    #[reflect(Debug, PartialEq, Default)]
->>>>>>> 2eb9dd9d
+    #[reflect(Debug, PartialEq, Default)]
+    #[type_path(path = "glam")]
     struct DVec3 {
         x: f64,
         y: f64,
@@ -192,12 +144,8 @@
     }
 );
 impl_reflect_struct!(
-<<<<<<< HEAD
-    #[reflect(Debug, PartialEq, Serialize, Deserialize, Default)]
-    #[type_path(path = "glam")]
-=======
-    #[reflect(Debug, PartialEq, Default)]
->>>>>>> 2eb9dd9d
+    #[reflect(Debug, PartialEq, Default)]
+    #[type_path(path = "glam")]
     struct DVec4 {
         x: f64,
         y: f64,
