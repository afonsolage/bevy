use crate::{type_path, Reflect, TypePath};
use std::any::{Any, TypeId};

/// The named field of a reflected struct.
#[derive(Clone, Debug)]
pub struct NamedField {
<<<<<<< HEAD
    name: Cow<'static, str>,
    type_path: &'static str,
=======
    name: &'static str,
    type_name: &'static str,
>>>>>>> 2eb9dd9d
    type_id: TypeId,
}

impl NamedField {
    /// Create a new [`NamedField`].
<<<<<<< HEAD
    pub fn new<T: Reflect + TypePath, TName: Into<Cow<'static, str>>>(name: TName) -> Self {
        Self {
            name: name.into(),
            type_path: type_path::<T>(),
=======
    pub fn new<T: Reflect>(name: &'static str) -> Self {
        Self {
            name,
            type_name: std::any::type_name::<T>(),
>>>>>>> 2eb9dd9d
            type_id: TypeId::of::<T>(),
        }
    }

    /// The name of the field.
    pub fn name(&self) -> &'static str {
        self.name
    }

    /// The [type path] of the field.
    ///
    /// [type path]: TypePath
    pub fn type_path(&self) -> &'static str {
        self.type_path
    }

    /// The [`TypeId`] of the field.
    pub fn type_id(&self) -> TypeId {
        self.type_id
    }

    /// Check if the given type matches the field type.
    pub fn is<T: Any>(&self) -> bool {
        TypeId::of::<T>() == self.type_id
    }
}

/// The unnamed field of a reflected tuple or tuple struct.
#[derive(Clone, Debug)]
pub struct UnnamedField {
    index: usize,
    type_path: &'static str,
    type_id: TypeId,
}

impl UnnamedField {
    pub fn new<T: Reflect + TypePath>(index: usize) -> Self {
        Self {
            index,
            type_path: type_path::<T>(),
            type_id: TypeId::of::<T>(),
        }
    }

    /// Returns the index of the field.
    pub fn index(&self) -> usize {
        self.index
    }

    /// The [type path] of the field.
    ///
    /// [type path]: TypePath
    pub fn type_path(&self) -> &'static str {
        self.type_path
    }

    /// The [`TypeId`] of the field.
    pub fn type_id(&self) -> TypeId {
        self.type_id
    }

    /// Check if the given type matches the field type.
    pub fn is<T: Any>(&self) -> bool {
        TypeId::of::<T>() == self.type_id
    }
}<|MERGE_RESOLUTION|>--- conflicted
+++ resolved
@@ -4,29 +4,17 @@
 /// The named field of a reflected struct.
 #[derive(Clone, Debug)]
 pub struct NamedField {
-<<<<<<< HEAD
-    name: Cow<'static, str>,
+    name: &'static str,
     type_path: &'static str,
-=======
-    name: &'static str,
-    type_name: &'static str,
->>>>>>> 2eb9dd9d
     type_id: TypeId,
 }
 
 impl NamedField {
     /// Create a new [`NamedField`].
-<<<<<<< HEAD
-    pub fn new<T: Reflect + TypePath, TName: Into<Cow<'static, str>>>(name: TName) -> Self {
-        Self {
-            name: name.into(),
-            type_path: type_path::<T>(),
-=======
-    pub fn new<T: Reflect>(name: &'static str) -> Self {
+    pub fn new<T: Reflect + TypePath>(name: &'static str) -> Self {
         Self {
             name,
-            type_name: std::any::type_name::<T>(),
->>>>>>> 2eb9dd9d
+            type_path: type_path::<T>(),
             type_id: TypeId::of::<T>(),
         }
     }
