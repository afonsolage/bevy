--- conflicted
+++ resolved
@@ -132,12 +132,8 @@
 /// A container for compile-time enum info, used by [`TypeInfo`](crate::TypeInfo).
 #[derive(Clone, Debug)]
 pub struct EnumInfo {
-<<<<<<< HEAD
+    name: &'static str,
     type_path: &'static str,
-=======
-    name: &'static str,
-    type_name: &'static str,
->>>>>>> 2eb9dd9d
     type_id: TypeId,
     variants: Box<[VariantInfo]>,
     variant_indices: HashMap<&'static str, usize>,
@@ -151,11 +147,7 @@
     /// * `name`: The name of this enum (_without_ generics or lifetimes)
     /// * `variants`: The variants of this enum in the order they are defined
     ///
-<<<<<<< HEAD
-    pub fn new<TEnum: Enum + TypePath>(variants: &[VariantInfo]) -> Self {
-=======
-    pub fn new<TEnum: Enum>(name: &'static str, variants: &[VariantInfo]) -> Self {
->>>>>>> 2eb9dd9d
+    pub fn new<TEnum: Enum + TypePath>(name: &'static str, variants: &[VariantInfo]) -> Self {
         let variant_indices = variants
             .iter()
             .enumerate()
@@ -163,12 +155,8 @@
             .collect::<HashMap<_, _>>();
 
         Self {
-<<<<<<< HEAD
+            name,
             type_path: type_path::<TEnum>(),
-=======
-            name,
-            type_name: std::any::type_name::<TEnum>(),
->>>>>>> 2eb9dd9d
             type_id: TypeId::of::<TEnum>(),
             variants: variants.to_vec().into_boxed_slice(),
             variant_indices,
@@ -214,9 +202,6 @@
         self.variants.len()
     }
 
-<<<<<<< HEAD
-    /// The [type path] of the enum.
-=======
     /// The name of the enum.
     ///
     /// This does _not_ include any generics or lifetimes.
@@ -226,8 +211,7 @@
         self.name
     }
 
-    /// The [type name] of the enum.
->>>>>>> 2eb9dd9d
+    /// The [type path] of the enum.
     ///
     /// [type path]: crate::TypePath
     pub fn type_path(&self) -> &'static str {
