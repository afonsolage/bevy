use bevy_reflect_derive::TypePath;

use crate::utility::NonGenericTypeInfoCell;
use crate::{
    self as bevy_reflect, enum_debug, enum_hash, enum_partial_eq, DynamicInfo, DynamicStruct,
    DynamicTuple, Enum, Reflect, ReflectMut, ReflectRef, Struct, Tuple, TypeInfo, Typed,
    VariantFieldIter, VariantType,
};
use std::any::Any;
use std::fmt::Formatter;

/// A dynamic representation of an enum variant.
#[derive(Debug)]
pub enum DynamicVariant {
    Unit,
    Tuple(DynamicTuple),
    Struct(DynamicStruct),
}

impl Clone for DynamicVariant {
    fn clone(&self) -> Self {
        match self {
            DynamicVariant::Unit => DynamicVariant::Unit,
            DynamicVariant::Tuple(data) => DynamicVariant::Tuple(data.clone_dynamic()),
            DynamicVariant::Struct(data) => DynamicVariant::Struct(data.clone_dynamic()),
        }
    }
}

impl Default for DynamicVariant {
    fn default() -> Self {
        DynamicVariant::Unit
    }
}

impl From<DynamicTuple> for DynamicVariant {
    fn from(dyn_tuple: DynamicTuple) -> Self {
        Self::Tuple(dyn_tuple)
    }
}

impl From<DynamicStruct> for DynamicVariant {
    fn from(dyn_struct: DynamicStruct) -> Self {
        Self::Struct(dyn_struct)
    }
}

impl From<()> for DynamicVariant {
    fn from(_: ()) -> Self {
        Self::Unit
    }
}

/// A dynamic representation of an enum.
///
/// This allows for enums to be configured at runtime.
///
/// # Example
///
/// ```
/// # use bevy_reflect::{DynamicEnum, DynamicVariant, Reflect};
///
/// // The original enum value
/// let mut value: Option<usize> = Some(123);
///
/// // Create a DynamicEnum to represent the new value
/// let mut dyn_enum = DynamicEnum::new(
///   Reflect::type_path(&value),
///   "None",
///   DynamicVariant::Unit
/// );
///
/// // Apply the DynamicEnum as a patch to the original value
/// value.apply(&dyn_enum);
///
/// // Tada!
/// assert_eq!(None, value);
/// ```
#[derive(Default, Debug, TypePath)]
pub struct DynamicEnum {
    name: String,
    variant_name: String,
    variant_index: usize,
    variant: DynamicVariant,
}

impl DynamicEnum {
    /// Create a new [`DynamicEnum`] to represent an enum at runtime.
    ///
    /// # Arguments
    ///
    /// * `name`: The type path of the enum
    /// * `variant_name`: The name of the variant to set
    /// * `variant`: The variant data
    ///
    pub fn new<I: Into<String>, V: Into<DynamicVariant>>(
        name: I,
        variant_name: I,
        variant: V,
    ) -> Self {
        Self {
            name: name.into(),
            variant_index: 0,
            variant_name: variant_name.into(),
            variant: variant.into(),
        }
    }

    /// Create a new [`DynamicEnum`] with a variant index to represent an enum at runtime.
    ///
    /// # Arguments
    ///
    /// * `name`: The type name of the enum
    /// * `variant_index`: The index of the variant to set
    /// * `variant_name`: The name of the variant to set
    /// * `variant`: The variant data
    ///
    pub fn new_with_index<I: Into<String>, V: Into<DynamicVariant>>(
        name: I,
        variant_index: usize,
        variant_name: I,
        variant: V,
    ) -> Self {
        Self {
            name: name.into(),
            variant_index,
            variant_name: variant_name.into(),
            variant: variant.into(),
        }
    }

    /// Returns the type path of the enum.
    pub fn name(&self) -> &str {
        &self.name
    }

    /// Sets the type path of the enum.
    pub fn set_name(&mut self, name: String) {
        self.name = name;
    }

    /// Set the current enum variant represented by this struct.
    pub fn set_variant<I: Into<String>, V: Into<DynamicVariant>>(&mut self, name: I, variant: V) {
        self.variant_name = name.into();
        self.variant = variant.into();
    }

    /// Set the current enum variant represented by this struct along with its variant index.
    pub fn set_variant_with_index<I: Into<String>, V: Into<DynamicVariant>>(
        &mut self,
        variant_index: usize,
        name: I,
        variant: V,
    ) {
        self.variant_index = variant_index;
        self.variant_name = name.into();
        self.variant = variant.into();
    }

    /// Create a [`DynamicEnum`] from an existing one.
    ///
    /// This is functionally the same as [`DynamicEnum::from_ref`] except it takes an owned value.
    pub fn from<TEnum: Enum>(value: TEnum) -> Self {
        Self::from_ref(&value)
    }

    /// Create a [`DynamicEnum`] from an existing one.
    ///
    /// This is functionally the same as [`DynamicEnum::from`] except it takes a reference.
    pub fn from_ref<TEnum: Enum>(value: &TEnum) -> Self {
        match value.variant_type() {
<<<<<<< HEAD
            VariantType::Unit => DynamicEnum::new(
                value.type_path(),
=======
            VariantType::Unit => DynamicEnum::new_with_index(
                value.type_name(),
                value.variant_index(),
>>>>>>> 2eb9dd9d
                value.variant_name(),
                DynamicVariant::Unit,
            ),
            VariantType::Tuple => {
                let mut data = DynamicTuple::default();
                for field in value.iter_fields() {
                    data.insert_boxed(field.value().clone_value());
                }
<<<<<<< HEAD
                DynamicEnum::new(
                    value.type_path(),
=======
                DynamicEnum::new_with_index(
                    value.type_name(),
                    value.variant_index(),
>>>>>>> 2eb9dd9d
                    value.variant_name(),
                    DynamicVariant::Tuple(data),
                )
            }
            VariantType::Struct => {
                let mut data = DynamicStruct::default();
                for field in value.iter_fields() {
                    let name = field.name().unwrap();
                    data.insert_boxed(name, field.value().clone_value());
                }
<<<<<<< HEAD
                DynamicEnum::new(
                    value.type_path(),
=======
                DynamicEnum::new_with_index(
                    value.type_name(),
                    value.variant_index(),
>>>>>>> 2eb9dd9d
                    value.variant_name(),
                    DynamicVariant::Struct(data),
                )
            }
        }
    }
}

impl Enum for DynamicEnum {
    fn field(&self, name: &str) -> Option<&dyn Reflect> {
        if let DynamicVariant::Struct(data) = &self.variant {
            data.field(name)
        } else {
            None
        }
    }

    fn field_at(&self, index: usize) -> Option<&dyn Reflect> {
        if let DynamicVariant::Tuple(data) = &self.variant {
            data.field(index)
        } else {
            None
        }
    }

    fn field_mut(&mut self, name: &str) -> Option<&mut dyn Reflect> {
        if let DynamicVariant::Struct(data) = &mut self.variant {
            data.field_mut(name)
        } else {
            None
        }
    }

    fn field_at_mut(&mut self, index: usize) -> Option<&mut dyn Reflect> {
        if let DynamicVariant::Tuple(data) = &mut self.variant {
            data.field_mut(index)
        } else {
            None
        }
    }

    fn index_of(&self, name: &str) -> Option<usize> {
        if let DynamicVariant::Struct(data) = &self.variant {
            data.index_of(name)
        } else {
            None
        }
    }

    fn name_at(&self, index: usize) -> Option<&str> {
        if let DynamicVariant::Struct(data) = &self.variant {
            data.name_at(index)
        } else {
            None
        }
    }

    fn iter_fields(&self) -> VariantFieldIter {
        VariantFieldIter::new(self)
    }

    fn field_len(&self) -> usize {
        match &self.variant {
            DynamicVariant::Unit => 0,
            DynamicVariant::Tuple(data) => data.field_len(),
            DynamicVariant::Struct(data) => data.field_len(),
        }
    }

    fn variant_name(&self) -> &str {
        &self.variant_name
    }

    fn variant_index(&self) -> usize {
        self.variant_index
    }

    fn variant_type(&self) -> VariantType {
        match &self.variant {
            DynamicVariant::Unit => VariantType::Unit,
            DynamicVariant::Tuple(..) => VariantType::Tuple,
            DynamicVariant::Struct(..) => VariantType::Struct,
        }
    }

    fn clone_dynamic(&self) -> DynamicEnum {
        Self {
            name: self.name.clone(),
            variant_index: self.variant_index,
            variant_name: self.variant_name.clone(),
            variant: self.variant.clone(),
        }
    }
}

impl Reflect for DynamicEnum {
    #[inline]
    fn type_path(&self) -> &str {
        &self.name
    }

    #[inline]
    fn get_type_info(&self) -> &'static TypeInfo {
        <Self as Typed>::type_info()
    }

    #[inline]
    fn into_any(self: Box<Self>) -> Box<dyn Any> {
        self
    }

    #[inline]
    fn as_any(&self) -> &dyn Any {
        self
    }

    #[inline]
    fn as_any_mut(&mut self) -> &mut dyn Any {
        self
    }

    #[inline]
    fn as_reflect(&self) -> &dyn Reflect {
        self
    }

    #[inline]
    fn as_reflect_mut(&mut self) -> &mut dyn Reflect {
        self
    }

    #[inline]
    fn apply(&mut self, value: &dyn Reflect) {
        if let ReflectRef::Enum(value) = value.reflect_ref() {
            if Enum::variant_name(self) == value.variant_name() {
                // Same variant -> just update fields
                match value.variant_type() {
                    VariantType::Struct => {
                        for field in value.iter_fields() {
                            let name = field.name().unwrap();
                            if let Some(v) = Enum::field_mut(self, name) {
                                v.apply(field.value());
                            }
                        }
                    }
                    VariantType::Tuple => {
                        for (index, field) in value.iter_fields().enumerate() {
                            if let Some(v) = Enum::field_at_mut(self, index) {
                                v.apply(field.value());
                            }
                        }
                    }
                    _ => {}
                }
            } else {
                // New variant -> perform a switch
                let dyn_variant = match value.variant_type() {
                    VariantType::Unit => DynamicVariant::Unit,
                    VariantType::Tuple => {
                        let mut dyn_tuple = DynamicTuple::default();
                        for field in value.iter_fields() {
                            dyn_tuple.insert_boxed(field.value().clone_value());
                        }
                        DynamicVariant::Tuple(dyn_tuple)
                    }
                    VariantType::Struct => {
                        let mut dyn_struct = DynamicStruct::default();
                        for field in value.iter_fields() {
                            dyn_struct
                                .insert_boxed(field.name().unwrap(), field.value().clone_value());
                        }
                        DynamicVariant::Struct(dyn_struct)
                    }
                };
                self.set_variant(value.variant_name(), dyn_variant);
            }
        } else {
            panic!("`{}` is not an enum", value.type_path());
        }
    }

    #[inline]
    fn set(&mut self, value: Box<dyn Reflect>) -> Result<(), Box<dyn Reflect>> {
        *self = value.take()?;
        Ok(())
    }

    #[inline]
    fn reflect_ref(&self) -> ReflectRef {
        ReflectRef::Enum(self)
    }

    #[inline]
    fn reflect_mut(&mut self) -> ReflectMut {
        ReflectMut::Enum(self)
    }

    #[inline]
    fn clone_value(&self) -> Box<dyn Reflect> {
        Box::new(self.clone_dynamic())
    }

    #[inline]
    fn reflect_hash(&self) -> Option<u64> {
        enum_hash(self)
    }

    #[inline]
    fn reflect_partial_eq(&self, value: &dyn Reflect) -> Option<bool> {
        enum_partial_eq(self, value)
    }

    #[inline]
    fn debug(&self, f: &mut Formatter<'_>) -> std::fmt::Result {
        write!(f, "DynamicEnum(")?;
        enum_debug(self, f)?;
        write!(f, ")")
    }
}

impl Typed for DynamicEnum {
    fn type_info() -> &'static TypeInfo {
        static CELL: NonGenericTypeInfoCell = NonGenericTypeInfoCell::new();
        CELL.get_or_set(|| TypeInfo::Dynamic(DynamicInfo::new::<Self>()))
    }
}<|MERGE_RESOLUTION|>--- conflicted
+++ resolved
@@ -89,12 +89,13 @@
     ///
     /// # Arguments
     ///
-    /// * `name`: The type path of the enum
+    /// * `name`: The type name of the enum
     /// * `variant_name`: The name of the variant to set
     /// * `variant`: The variant data
     ///
-    pub fn new<I: Into<String>, V: Into<DynamicVariant>>(
+    pub fn new_with_index<I: Into<String>, V: Into<DynamicVariant>>(
         name: I,
+        variant_index: usize,
         variant_name: I,
         variant: V,
     ) -> Self {
@@ -169,14 +170,9 @@
     /// This is functionally the same as [`DynamicEnum::from`] except it takes a reference.
     pub fn from_ref<TEnum: Enum>(value: &TEnum) -> Self {
         match value.variant_type() {
-<<<<<<< HEAD
-            VariantType::Unit => DynamicEnum::new(
+            VariantType::Unit => DynamicEnum::new_with_index(
                 value.type_path(),
-=======
-            VariantType::Unit => DynamicEnum::new_with_index(
-                value.type_name(),
                 value.variant_index(),
->>>>>>> 2eb9dd9d
                 value.variant_name(),
                 DynamicVariant::Unit,
             ),
@@ -185,14 +181,9 @@
                 for field in value.iter_fields() {
                     data.insert_boxed(field.value().clone_value());
                 }
-<<<<<<< HEAD
-                DynamicEnum::new(
+                DynamicEnum::new_with_index(
                     value.type_path(),
-=======
-                DynamicEnum::new_with_index(
-                    value.type_name(),
                     value.variant_index(),
->>>>>>> 2eb9dd9d
                     value.variant_name(),
                     DynamicVariant::Tuple(data),
                 )
@@ -203,14 +194,9 @@
                     let name = field.name().unwrap();
                     data.insert_boxed(name, field.value().clone_value());
                 }
-<<<<<<< HEAD
-                DynamicEnum::new(
+                DynamicEnum::new_with_index(
                     value.type_path(),
-=======
-                DynamicEnum::new_with_index(
-                    value.type_name(),
                     value.variant_index(),
->>>>>>> 2eb9dd9d
                     value.variant_name(),
                     DynamicVariant::Struct(data),
                 )
