use bevy_reflect_derive::TypePath;

use crate::utility::NonGenericTypeInfoCell;
use crate::{
    self as bevy_reflect, enum_debug, enum_hash, enum_partial_eq, DynamicInfo, DynamicStruct,
    DynamicTuple, Enum, Reflect, ReflectMut, ReflectRef, Struct, Tuple, TypeInfo, Typed,
    VariantFieldIter, VariantType,
};
use std::any::Any;
use std::fmt::Formatter;

/// A dynamic representation of an enum variant.
#[derive(Debug)]
pub enum DynamicVariant {
    Unit,
    Tuple(DynamicTuple),
    Struct(DynamicStruct),
}

impl Clone for DynamicVariant {
    fn clone(&self) -> Self {
        match self {
            DynamicVariant::Unit => DynamicVariant::Unit,
            DynamicVariant::Tuple(data) => DynamicVariant::Tuple(data.clone_dynamic()),
            DynamicVariant::Struct(data) => DynamicVariant::Struct(data.clone_dynamic()),
        }
    }
}

impl Default for DynamicVariant {
    fn default() -> Self {
        DynamicVariant::Unit
    }
}

impl From<DynamicTuple> for DynamicVariant {
    fn from(dyn_tuple: DynamicTuple) -> Self {
        Self::Tuple(dyn_tuple)
    }
}

impl From<DynamicStruct> for DynamicVariant {
    fn from(dyn_struct: DynamicStruct) -> Self {
        Self::Struct(dyn_struct)
    }
}

impl From<()> for DynamicVariant {
    fn from(_: ()) -> Self {
        Self::Unit
    }
}

/// A dynamic representation of an enum.
///
/// This allows for enums to be configured at runtime.
///
/// # Example
///
/// ```
/// # use bevy_reflect::{DynamicEnum, DynamicVariant, Reflect};
///
/// // The original enum value
/// let mut value: Option<usize> = Some(123);
///
/// // Create a DynamicEnum to represent the new value
/// let mut dyn_enum = DynamicEnum::new(
///   Reflect::type_path(&value),
///   "None",
///   DynamicVariant::Unit
/// );
///
/// // Apply the DynamicEnum as a patch to the original value
/// value.apply(&dyn_enum);
///
/// // Tada!
/// assert_eq!(None, value);
/// ```
<<<<<<< HEAD
#[derive(Default, TypePath)]
=======
#[derive(Default, Debug)]
>>>>>>> 2b80a3f2
pub struct DynamicEnum {
    name: String,
    variant_name: String,
    variant: DynamicVariant,
}

impl DynamicEnum {
    /// Create a new [`DynamicEnum`] to represent an enum at runtime.
    ///
    /// # Arguments
    ///
    /// * `name`: The type path of the enum
    /// * `variant_name`: The name of the variant to set
    /// * `variant`: The variant data
    ///
    pub fn new<I: Into<String>, V: Into<DynamicVariant>>(
        name: I,
        variant_name: I,
        variant: V,
    ) -> Self {
        Self {
            name: name.into(),
            variant_name: variant_name.into(),
            variant: variant.into(),
        }
    }

    /// Returns the type path of the enum.
    pub fn name(&self) -> &str {
        &self.name
    }

    /// Sets the type path of the enum.
    pub fn set_name(&mut self, name: String) {
        self.name = name;
    }

    /// Set the current enum variant represented by this struct.
    pub fn set_variant<I: Into<String>, V: Into<DynamicVariant>>(&mut self, name: I, variant: V) {
        self.variant_name = name.into();
        self.variant = variant.into();
    }

    /// Create a [`DynamicEnum`] from an existing one.
    ///
    /// This is functionally the same as [`DynamicEnum::from_ref`] except it takes an owned value.
    pub fn from<TEnum: Enum>(value: TEnum) -> Self {
        Self::from_ref(&value)
    }

    /// Create a [`DynamicEnum`] from an existing one.
    ///
    /// This is functionally the same as [`DynamicEnum::from`] except it takes a reference.
    pub fn from_ref<TEnum: Enum>(value: &TEnum) -> Self {
        match value.variant_type() {
            VariantType::Unit => DynamicEnum::new(
                value.type_path(),
                value.variant_name(),
                DynamicVariant::Unit,
            ),
            VariantType::Tuple => {
                let mut data = DynamicTuple::default();
                for field in value.iter_fields() {
                    data.insert_boxed(field.value().clone_value());
                }
                DynamicEnum::new(
                    value.type_path(),
                    value.variant_name(),
                    DynamicVariant::Tuple(data),
                )
            }
            VariantType::Struct => {
                let mut data = DynamicStruct::default();
                for field in value.iter_fields() {
                    let name = field.name().unwrap();
                    data.insert_boxed(name, field.value().clone_value());
                }
                DynamicEnum::new(
                    value.type_path(),
                    value.variant_name(),
                    DynamicVariant::Struct(data),
                )
            }
        }
    }
}

impl Enum for DynamicEnum {
    fn field(&self, name: &str) -> Option<&dyn Reflect> {
        if let DynamicVariant::Struct(data) = &self.variant {
            data.field(name)
        } else {
            None
        }
    }

    fn field_at(&self, index: usize) -> Option<&dyn Reflect> {
        if let DynamicVariant::Tuple(data) = &self.variant {
            data.field(index)
        } else {
            None
        }
    }

    fn field_mut(&mut self, name: &str) -> Option<&mut dyn Reflect> {
        if let DynamicVariant::Struct(data) = &mut self.variant {
            data.field_mut(name)
        } else {
            None
        }
    }

    fn field_at_mut(&mut self, index: usize) -> Option<&mut dyn Reflect> {
        if let DynamicVariant::Tuple(data) = &mut self.variant {
            data.field_mut(index)
        } else {
            None
        }
    }

    fn index_of(&self, name: &str) -> Option<usize> {
        if let DynamicVariant::Struct(data) = &self.variant {
            data.index_of(name)
        } else {
            None
        }
    }

    fn name_at(&self, index: usize) -> Option<&str> {
        if let DynamicVariant::Struct(data) = &self.variant {
            data.name_at(index)
        } else {
            None
        }
    }

    fn iter_fields(&self) -> VariantFieldIter {
        VariantFieldIter::new(self)
    }

    fn field_len(&self) -> usize {
        match &self.variant {
            DynamicVariant::Unit => 0,
            DynamicVariant::Tuple(data) => data.field_len(),
            DynamicVariant::Struct(data) => data.field_len(),
        }
    }

    fn variant_name(&self) -> &str {
        &self.variant_name
    }

    fn variant_type(&self) -> VariantType {
        match &self.variant {
            DynamicVariant::Unit => VariantType::Unit,
            DynamicVariant::Tuple(..) => VariantType::Tuple,
            DynamicVariant::Struct(..) => VariantType::Struct,
        }
    }

    fn clone_dynamic(&self) -> DynamicEnum {
        Self {
            name: self.name.clone(),
            variant_name: self.variant_name.clone(),
            variant: self.variant.clone(),
        }
    }
}

impl Reflect for DynamicEnum {
    #[inline]
    fn type_path(&self) -> &str {
        &self.name
    }

    #[inline]
    fn get_type_info(&self) -> &'static TypeInfo {
        <Self as Typed>::type_info()
    }

    #[inline]
    fn into_any(self: Box<Self>) -> Box<dyn Any> {
        self
    }

    #[inline]
    fn as_any(&self) -> &dyn Any {
        self
    }

    #[inline]
    fn as_any_mut(&mut self) -> &mut dyn Any {
        self
    }

    #[inline]
    fn as_reflect(&self) -> &dyn Reflect {
        self
    }

    #[inline]
    fn as_reflect_mut(&mut self) -> &mut dyn Reflect {
        self
    }

    #[inline]
    fn apply(&mut self, value: &dyn Reflect) {
        if let ReflectRef::Enum(value) = value.reflect_ref() {
            if Enum::variant_name(self) == value.variant_name() {
                // Same variant -> just update fields
                match value.variant_type() {
                    VariantType::Struct => {
                        for field in value.iter_fields() {
                            let name = field.name().unwrap();
                            if let Some(v) = Enum::field_mut(self, name) {
                                v.apply(field.value());
                            }
                        }
                    }
                    VariantType::Tuple => {
                        for (index, field) in value.iter_fields().enumerate() {
                            if let Some(v) = Enum::field_at_mut(self, index) {
                                v.apply(field.value());
                            }
                        }
                    }
                    _ => {}
                }
            } else {
                // New variant -> perform a switch
                let dyn_variant = match value.variant_type() {
                    VariantType::Unit => DynamicVariant::Unit,
                    VariantType::Tuple => {
                        let mut dyn_tuple = DynamicTuple::default();
                        for field in value.iter_fields() {
                            dyn_tuple.insert_boxed(field.value().clone_value());
                        }
                        DynamicVariant::Tuple(dyn_tuple)
                    }
                    VariantType::Struct => {
                        let mut dyn_struct = DynamicStruct::default();
                        for field in value.iter_fields() {
                            dyn_struct
                                .insert_boxed(field.name().unwrap(), field.value().clone_value());
                        }
                        DynamicVariant::Struct(dyn_struct)
                    }
                };
                self.set_variant(value.variant_name(), dyn_variant);
            }
        } else {
            panic!("`{}` is not an enum", value.type_path());
        }
    }

    #[inline]
    fn set(&mut self, value: Box<dyn Reflect>) -> Result<(), Box<dyn Reflect>> {
        *self = value.take()?;
        Ok(())
    }

    #[inline]
    fn reflect_ref(&self) -> ReflectRef {
        ReflectRef::Enum(self)
    }

    #[inline]
    fn reflect_mut(&mut self) -> ReflectMut {
        ReflectMut::Enum(self)
    }

    #[inline]
    fn clone_value(&self) -> Box<dyn Reflect> {
        Box::new(self.clone_dynamic())
    }

    #[inline]
    fn reflect_hash(&self) -> Option<u64> {
        enum_hash(self)
    }

    #[inline]
    fn reflect_partial_eq(&self, value: &dyn Reflect) -> Option<bool> {
        enum_partial_eq(self, value)
    }

    #[inline]
    fn debug(&self, f: &mut Formatter<'_>) -> std::fmt::Result {
        write!(f, "DynamicEnum(")?;
        enum_debug(self, f)?;
        write!(f, ")")
    }
}

impl Typed for DynamicEnum {
    fn type_info() -> &'static TypeInfo {
        static CELL: NonGenericTypeInfoCell = NonGenericTypeInfoCell::new();
        CELL.get_or_set(|| TypeInfo::Dynamic(DynamicInfo::new::<Self>()))
    }
}<|MERGE_RESOLUTION|>--- conflicted
+++ resolved
@@ -76,11 +76,7 @@
 /// // Tada!
 /// assert_eq!(None, value);
 /// ```
-<<<<<<< HEAD
-#[derive(Default, TypePath)]
-=======
-#[derive(Default, Debug)]
->>>>>>> 2b80a3f2
+#[derive(Default, Debug, TypePath)]
 pub struct DynamicEnum {
     name: String,
     variant_name: String,
