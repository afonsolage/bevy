--- conflicted
+++ resolved
@@ -276,13 +276,8 @@
     ///
     /// Read `is` for more information on underlying values and represented types.
     #[inline]
-<<<<<<< HEAD
     pub fn represents<T: Reflect + TypePath>(&self) -> bool {
         self.type_path() == <T as TypePath>::type_path()
-=======
-    pub fn represents<T: Any>(&self) -> bool {
-        self.type_name() == any::type_name::<T>()
->>>>>>> 5f7d9d13
     }
 
     /// Returns `true` if the underlying value is of type `T`, or `false`
