<<<<<<< HEAD
use crate::impls::{impl_type_path, impl_typed};
=======
use crate::impls::any::impl_reflect_any_methods;
use crate::impls::impl_typed;
use crate::struct_utility::FieldAccessors;
>>>>>>> 5f7d9d13
use crate::ReflectStruct;
use proc_macro::TokenStream;
use quote::quote;

/// Implements `Struct`, `GetTypeRegistration`, and `Reflect` for the given derive data.
pub(crate) fn impl_struct(reflect_struct: &ReflectStruct) -> TokenStream {
    let bevy_reflect_path = reflect_struct.meta().bevy_reflect_path();
    let struct_name = reflect_struct.meta().type_name();

    let field_names = reflect_struct
        .active_fields()
        .map(|field| {
            field
                .data
                .ident
                .as_ref()
                .map(|i| i.to_string())
                .unwrap_or_else(|| field.index.to_string())
        })
        .collect::<Vec<String>>();
    let FieldAccessors {
        fields,
        fields_ref,
        fields_mut,
        field_indices,
        field_count,
    } = FieldAccessors::new(reflect_struct);
    let field_types = reflect_struct.active_types();

    let hash_fn = reflect_struct
        .meta()
        .traits()
        .get_hash_impl(bevy_reflect_path);
    let debug_fn = reflect_struct.meta().traits().get_debug_impl();
    let partial_eq_fn = reflect_struct.meta()
        .traits()
        .get_partial_eq_impl(bevy_reflect_path)
        .unwrap_or_else(|| {
            quote! {
                fn reflect_partial_eq(&self, value: &dyn #bevy_reflect_path::Reflect) -> Option<bool> {
                    #bevy_reflect_path::struct_partial_eq(self, value)
                }
            }
        });

    let string_name = struct_name.to_string();
    let typed_impl = impl_typed(
        struct_name,
        reflect_struct.meta().generics(),
        quote! {
           let fields = [
                #(#bevy_reflect_path::NamedField::new::<#field_types>(#field_names),)*
            ];
            let info = #bevy_reflect_path::StructInfo::new::<Self>(#string_name, &fields);
            #bevy_reflect_path::TypeInfo::Struct(info)
        },
        bevy_reflect_path,
    );

<<<<<<< HEAD
    let type_path_impl = impl_type_path(reflect_struct.meta());
=======
    let any_impls = impl_reflect_any_methods(reflect_struct.is_remote_wrapper());
>>>>>>> 5f7d9d13

    let get_type_registration_impl = reflect_struct.get_type_registration();

    let (impl_generics, ty_generics, where_clause) =
        reflect_struct.meta().generics().split_for_impl();

    TokenStream::from(quote! {
        #get_type_registration_impl

        #typed_impl

        #type_path_impl

        impl #impl_generics #bevy_reflect_path::Struct for #struct_name #ty_generics #where_clause {
            fn field(&self, name: &str) -> Option<&dyn #bevy_reflect_path::Reflect> {
                match name {
                    #(#field_names => Some(#fields_ref),)*
                    _ => None,
                }
            }

            fn field_mut(&mut self, name: &str) -> Option<&mut dyn #bevy_reflect_path::Reflect> {
                match name {
                    #(#field_names => Some(#fields_mut),)*
                    _ => None,
                }
            }

            fn field_at(&self, index: usize) -> Option<&dyn #bevy_reflect_path::Reflect> {
                match index {
                    #(#field_indices => Some(#fields_ref),)*
                    _ => None,
                }
            }

            fn field_at_mut(&mut self, index: usize) -> Option<&mut dyn #bevy_reflect_path::Reflect> {
                match index {
                    #(#field_indices => Some(#fields_mut),)*
                    _ => None,
                }
            }

            fn name_at(&self, index: usize) -> Option<&str> {
                match index {
                    #(#field_indices => Some(#field_names),)*
                    _ => None,
                }
            }

            fn field_len(&self) -> usize {
                #field_count
            }

            fn iter_fields(&self) -> #bevy_reflect_path::FieldIter {
                #bevy_reflect_path::FieldIter::new(self)
            }

            fn clone_dynamic(&self) -> #bevy_reflect_path::DynamicStruct {
                let mut dynamic = #bevy_reflect_path::DynamicStruct::default();
<<<<<<< HEAD
                dynamic.set_name(self.type_path().to_string());
                #(dynamic.insert_boxed(#field_names, self.#field_idents.clone_value());)*
=======
                dynamic.set_name(self.type_name().to_string());
                #(dynamic.insert_boxed(#field_names, #fields.clone_value());)*
>>>>>>> 5f7d9d13
                dynamic
            }
        }

        impl #impl_generics #bevy_reflect_path::Reflect for #struct_name #ty_generics #where_clause {
            #[inline]
            fn type_path(&self) -> &str {
                <Self as #bevy_reflect_path::TypePath>::type_path()
            }

            #[inline]
            fn get_type_info(&self) -> &'static #bevy_reflect_path::TypeInfo {
                <Self as #bevy_reflect_path::Typed>::type_info()
            }

            #any_impls

            #[inline]
            fn as_reflect(&self) -> &dyn #bevy_reflect_path::Reflect {
                self
            }

            #[inline]
            fn as_reflect_mut(&mut self) -> &mut dyn #bevy_reflect_path::Reflect {
                self
            }

            #[inline]
            fn clone_value(&self) -> Box<dyn #bevy_reflect_path::Reflect> {
                Box::new(#bevy_reflect_path::Struct::clone_dynamic(self))
            }
            #[inline]
            fn set(&mut self, value: Box<dyn #bevy_reflect_path::Reflect>) -> Result<(), Box<dyn #bevy_reflect_path::Reflect>> {
                *self = value.take()?;
                Ok(())
            }

            #[inline]
            fn apply(&mut self, value: &dyn #bevy_reflect_path::Reflect) {
                if let #bevy_reflect_path::ReflectRef::Struct(struct_value) = value.reflect_ref() {
                    for (i, value) in struct_value.iter_fields().enumerate() {
                        let name = struct_value.name_at(i).unwrap();
                        #bevy_reflect_path::Struct::field_mut(self, name).map(|v| v.apply(value));
                    }
                } else {
                    panic!("Attempted to apply non-struct type to struct type.");
                }
            }

            fn reflect_ref(&self) -> #bevy_reflect_path::ReflectRef {
                #bevy_reflect_path::ReflectRef::Struct(self)
            }

            fn reflect_mut(&mut self) -> #bevy_reflect_path::ReflectMut {
                #bevy_reflect_path::ReflectMut::Struct(self)
            }

            #hash_fn

            #partial_eq_fn

            #debug_fn
        }
    })
}<|MERGE_RESOLUTION|>--- conflicted
+++ resolved
@@ -1,10 +1,6 @@
-<<<<<<< HEAD
+use crate::impls::any::impl_reflect_any_methods;
 use crate::impls::{impl_type_path, impl_typed};
-=======
-use crate::impls::any::impl_reflect_any_methods;
-use crate::impls::impl_typed;
 use crate::struct_utility::FieldAccessors;
->>>>>>> 5f7d9d13
 use crate::ReflectStruct;
 use proc_macro::TokenStream;
 use quote::quote;
@@ -64,11 +60,9 @@
         bevy_reflect_path,
     );
 
-<<<<<<< HEAD
     let type_path_impl = impl_type_path(reflect_struct.meta());
-=======
+
     let any_impls = impl_reflect_any_methods(reflect_struct.is_remote_wrapper());
->>>>>>> 5f7d9d13
 
     let get_type_registration_impl = reflect_struct.get_type_registration();
 
@@ -128,13 +122,8 @@
 
             fn clone_dynamic(&self) -> #bevy_reflect_path::DynamicStruct {
                 let mut dynamic = #bevy_reflect_path::DynamicStruct::default();
-<<<<<<< HEAD
                 dynamic.set_name(self.type_path().to_string());
-                #(dynamic.insert_boxed(#field_names, self.#field_idents.clone_value());)*
-=======
-                dynamic.set_name(self.type_name().to_string());
                 #(dynamic.insert_boxed(#field_names, #fields.clone_value());)*
->>>>>>> 5f7d9d13
                 dynamic
             }
         }
