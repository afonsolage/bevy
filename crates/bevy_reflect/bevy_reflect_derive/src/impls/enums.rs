use crate::derive_data::{EnumVariantFields, ReflectEnum, StructField};
use crate::enum_utility::{get_variant_constructors, EnumVariantConstructors};
<<<<<<< HEAD
use crate::impls::{impl_type_path, impl_typed};
=======
use crate::impls::any::impl_reflect_any_methods;
use crate::impls::impl_typed;
>>>>>>> 5f7d9d13
use proc_macro::TokenStream;
use proc_macro2::{Ident, Span};
use quote::quote;

pub(crate) fn impl_enum(reflect_enum: &ReflectEnum) -> TokenStream {
    let bevy_reflect_path = reflect_enum.meta().bevy_reflect_path();
    let enum_name = reflect_enum.meta().type_name();
    let is_remote = reflect_enum.is_remote_wrapper();

    // For `match self` expressions where self is a reference
    let match_this = if is_remote {
        quote!(&self.0)
    } else {
        quote!(self)
    };
    // For `match self` expressions where self is a mutable reference
    let match_this_mut = if is_remote {
        quote!(&mut self.0)
    } else {
        quote!(self)
    };
    // For `*self` assignments
    let deref_this = if is_remote {
        quote!(self.0)
    } else {
        quote!(*self)
    };

    let ref_name = Ident::new("__name_param", Span::call_site());
    let ref_index = Ident::new("__index_param", Span::call_site());
    let ref_value = Ident::new("__value_param", Span::call_site());

    let EnumImpls {
        variant_info,
        enum_field,
        enum_field_mut,
        enum_field_at,
        enum_field_at_mut,
        enum_index_of,
        enum_name_at,
        enum_field_len,
        enum_variant_name,
        enum_variant_index,
        enum_variant_type,
    } = generate_impls(reflect_enum, &ref_index, &ref_name);

    let EnumVariantConstructors {
        variant_names,
        variant_constructors,
    } = get_variant_constructors(reflect_enum, &ref_value, true);

    let hash_fn = reflect_enum
        .meta()
        .traits()
        .get_hash_impl(bevy_reflect_path)
        .unwrap_or_else(|| {
            quote! {
                fn reflect_hash(&self) -> Option<u64> {
                    #bevy_reflect_path::enum_hash(self)
                }
            }
        });
    let debug_fn = reflect_enum.meta().traits().get_debug_impl();
    let partial_eq_fn = reflect_enum
        .meta()
        .traits()
        .get_partial_eq_impl(bevy_reflect_path)
        .unwrap_or_else(|| {
            quote! {
                fn reflect_partial_eq(&self, value: &dyn #bevy_reflect_path::Reflect) -> Option<bool> {
                    #bevy_reflect_path::enum_partial_eq(self, value)
                }
            }
        });

    let string_name = enum_name.to_string();
    let typed_impl = impl_typed(
        enum_name,
        reflect_enum.meta().generics(),
        quote! {
            let variants = [#(#variant_info),*];
            let info = #bevy_reflect_path::EnumInfo::new::<Self>(#string_name, &variants);
            #bevy_reflect_path::TypeInfo::Enum(info)
        },
        bevy_reflect_path,
    );

<<<<<<< HEAD
    let type_path_impl = impl_type_path(reflect_enum.meta());
=======
    let any_impls = impl_reflect_any_methods(reflect_enum.is_remote_wrapper());
>>>>>>> 5f7d9d13

    let get_type_registration_impl = reflect_enum.meta().get_type_registration();
    let (impl_generics, ty_generics, where_clause) =
        reflect_enum.meta().generics().split_for_impl();

    TokenStream::from(quote! {
        #get_type_registration_impl

        #typed_impl

        #type_path_impl

        impl #impl_generics #bevy_reflect_path::Enum for #enum_name #ty_generics #where_clause {
            fn field(&self, #ref_name: &str) -> Option<&dyn #bevy_reflect_path::Reflect> {
                 match #match_this {
                    #(#enum_field,)*
                    _ => None,
                }
            }

            fn field_at(&self, #ref_index: usize) -> Option<&dyn #bevy_reflect_path::Reflect> {
                match #match_this {
                    #(#enum_field_at,)*
                    _ => None,
                }
            }

            fn field_mut(&mut self, #ref_name: &str) -> Option<&mut dyn #bevy_reflect_path::Reflect> {
                 match #match_this_mut {
                    #(#enum_field_mut,)*
                    _ => None,
                }
            }

            fn field_at_mut(&mut self, #ref_index: usize) -> Option<&mut dyn #bevy_reflect_path::Reflect> {
                match #match_this_mut {
                    #(#enum_field_at_mut,)*
                    _ => None,
                }
            }

            fn index_of(&self, #ref_name: &str) -> Option<usize> {
                 match #match_this {
                    #(#enum_index_of,)*
                    _ => None,
                }
            }

            fn name_at(&self, #ref_index: usize) -> Option<&str> {
                 match #match_this {
                    #(#enum_name_at,)*
                    _ => None,
                }
            }

            fn iter_fields(&self) -> #bevy_reflect_path::VariantFieldIter {
                #bevy_reflect_path::VariantFieldIter::new(self)
            }

            #[inline]
            fn field_len(&self) -> usize {
                 match #match_this {
                    #(#enum_field_len,)*
                    _ => 0,
                }
            }

            #[inline]
            fn variant_name(&self) -> &str {
                 match #match_this {
                    #(#enum_variant_name,)*
                    _ => unreachable!(),
                }
            }

            #[inline]
            fn variant_index(&self) -> usize {
                 match #match_this {
                    #(#enum_variant_index,)*
                    _ => unreachable!(),
                }
            }

            #[inline]
            fn variant_type(&self) -> #bevy_reflect_path::VariantType {
                 match #match_this {
                    #(#enum_variant_type,)*
                    _ => unreachable!(),
                }
            }

            fn clone_dynamic(&self) -> #bevy_reflect_path::DynamicEnum {
                #bevy_reflect_path::DynamicEnum::from_ref::<Self>(self)
            }
        }

        impl #impl_generics #bevy_reflect_path::Reflect for #enum_name #ty_generics #where_clause {
            #[inline]
            fn type_path(&self) -> &str {
                <Self as #bevy_reflect_path::TypePath>::type_path()
            }

            #[inline]
            fn get_type_info(&self) -> &'static #bevy_reflect_path::TypeInfo {
                <Self as #bevy_reflect_path::Typed>::type_info()
            }

            #any_impls

            #[inline]
            fn as_reflect(&self) -> &dyn #bevy_reflect_path::Reflect {
                self
            }

            #[inline]
            fn as_reflect_mut(&mut self) -> &mut dyn #bevy_reflect_path::Reflect {
                self
            }

            #[inline]
            fn clone_value(&self) -> Box<dyn #bevy_reflect_path::Reflect> {
                Box::new(#bevy_reflect_path::Enum::clone_dynamic(self))
            }

            #[inline]
            fn set(&mut self, #ref_value: Box<dyn #bevy_reflect_path::Reflect>) -> Result<(), Box<dyn #bevy_reflect_path::Reflect>> {
                *self = #ref_value.take()?;
                Ok(())
            }

            #[inline]
            fn apply(&mut self, #ref_value: &dyn #bevy_reflect_path::Reflect) {
                if let #bevy_reflect_path::ReflectRef::Enum(#ref_value) = #ref_value.reflect_ref() {
                    if #bevy_reflect_path::Enum::variant_name(self) == #ref_value.variant_name() {
                        // Same variant -> just update fields
                        match #ref_value.variant_type() {
                            #bevy_reflect_path::VariantType::Struct => {
                                for field in #ref_value.iter_fields() {
                                    let name = field.name().unwrap();
                                    #bevy_reflect_path::Enum::field_mut(self, name).map(|v| v.apply(field.value()));
                                }
                            }
                            #bevy_reflect_path::VariantType::Tuple => {
                                for (index, field) in #ref_value.iter_fields().enumerate() {
                                    #bevy_reflect_path::Enum::field_at_mut(self, index).map(|v| v.apply(field.value()));
                                }
                            }
                            _ => {}
                        }
                    } else {
                        // New variant -> perform a switch
                        match #ref_value.variant_name() {
                            #(#variant_names => {
                                #deref_this = #variant_constructors
                            })*
                            name => panic!("variant with name `{}` does not exist on enum `{}`", name, self.type_path()),
                        }
                    }
                } else {
                    panic!("`{}` is not an enum", #ref_value.type_path());
                }
            }

            fn reflect_ref(&self) -> #bevy_reflect_path::ReflectRef {
                #bevy_reflect_path::ReflectRef::Enum(self)
            }

            fn reflect_mut(&mut self) -> #bevy_reflect_path::ReflectMut {
                #bevy_reflect_path::ReflectMut::Enum(self)
            }

            #hash_fn

            #partial_eq_fn

            #debug_fn
        }
    })
}

struct EnumImpls {
    variant_info: Vec<proc_macro2::TokenStream>,
    enum_field: Vec<proc_macro2::TokenStream>,
    enum_field_mut: Vec<proc_macro2::TokenStream>,
    enum_field_at: Vec<proc_macro2::TokenStream>,
    enum_field_at_mut: Vec<proc_macro2::TokenStream>,
    enum_index_of: Vec<proc_macro2::TokenStream>,
    enum_name_at: Vec<proc_macro2::TokenStream>,
    enum_field_len: Vec<proc_macro2::TokenStream>,
    enum_variant_name: Vec<proc_macro2::TokenStream>,
    enum_variant_index: Vec<proc_macro2::TokenStream>,
    enum_variant_type: Vec<proc_macro2::TokenStream>,
}

fn generate_impls(reflect_enum: &ReflectEnum, ref_index: &Ident, ref_name: &Ident) -> EnumImpls {
    let bevy_reflect_path = reflect_enum.meta().bevy_reflect_path();

    let mut variant_info = Vec::new();
    let mut enum_field = Vec::new();
    let mut enum_field_mut = Vec::new();
    let mut enum_field_at = Vec::new();
    let mut enum_field_at_mut = Vec::new();
    let mut enum_index_of = Vec::new();
    let mut enum_name_at = Vec::new();
    let mut enum_field_len = Vec::new();
    let mut enum_variant_name = Vec::new();
    let mut enum_variant_index = Vec::new();
    let mut enum_variant_type = Vec::new();

    for (variant_index, variant) in reflect_enum.variants().iter().enumerate() {
        let ident = &variant.data.ident;
        let name = ident.to_string();
        let unit = reflect_enum.get_unit(ident);

        enum_variant_name.push(quote! {
            #unit{..} => #name
        });
        enum_variant_index.push(quote! {
            #unit{..} => #variant_index
        });

        fn for_fields(
            fields: &[StructField],
            mut generate_for_field: impl FnMut(usize, usize, &StructField) -> proc_macro2::TokenStream,
        ) -> (usize, Vec<proc_macro2::TokenStream>) {
            let mut constructor_argument = Vec::new();
            let mut reflect_idx = 0;
            for field in fields.iter() {
                if field.attrs.ignore.is_ignored() {
                    // Ignored field
                    continue;
                }
                constructor_argument.push(generate_for_field(reflect_idx, field.index, field));
                reflect_idx += 1;
            }
            (reflect_idx, constructor_argument)
        }

        /// Process the field value to account for remote types.
        ///
        /// If the field is a remote type, then the value will be transmuted accordingly.
        fn process_field_value(
            ident: &Ident,
            field: &StructField,
            is_mutable: bool,
        ) -> proc_macro2::TokenStream {
            let ref_token = if is_mutable { quote!(&mut) } else { quote!(&) };
            field
                .attrs
                .remote
                .as_ref()
                .map(|ty| {
                    quote! {
                        // SAFE: The wrapper type should be repr(transparent) over the remote type
                        unsafe { ::std::mem::transmute::<#ref_token _, #ref_token #ty>(#ident) }
                    }
                })
                .unwrap_or_else(|| quote!(#ident))
        }

        let mut add_fields_branch = |variant, info_type, arguments, field_len| {
            let variant = Ident::new(variant, Span::call_site());
            let info_type = Ident::new(info_type, Span::call_site());
            variant_info.push(quote! {
                #bevy_reflect_path::VariantInfo::#variant(
                    #bevy_reflect_path::#info_type::new(#arguments)
                )
            });
            enum_field_len.push(quote! {
                #unit{..} => #field_len
            });
            enum_variant_type.push(quote! {
                #unit{..} => #bevy_reflect_path::VariantType::#variant
            });
        };
        match &variant.fields {
            EnumVariantFields::Unit => {
                add_fields_branch("Unit", "UnitVariantInfo", quote!(#name), 0usize);
            }
            EnumVariantFields::Unnamed(fields) => {
                let (field_len, argument) = for_fields(fields, |reflect_idx, declar, field| {
                    let declar_field = syn::Index::from(declar);

                    let __value = Ident::new("__value", Span::call_site());
                    let value_ref = process_field_value(&__value, field, false);
                    let value_mut = process_field_value(&__value, field, true);
                    enum_field_at.push(quote! {
                        #unit { #declar_field : #__value, .. } if #ref_index == #reflect_idx => Some(#value_ref)
                    });
                    enum_field_at_mut.push(quote! {
                        #unit { #declar_field : #__value, .. } if #ref_index == #reflect_idx => Some(#value_mut)
                    });
                    let field_ty = &field.reflected_type();
                    quote! { #bevy_reflect_path::UnnamedField::new::<#field_ty>(#reflect_idx) }
                });
                let arguments = quote!(#name, &[ #(#argument),* ]);
                add_fields_branch("Tuple", "TupleVariantInfo", arguments, field_len);
            }
            EnumVariantFields::Named(fields) => {
                let (field_len, argument) = for_fields(fields, |reflect_idx, _, field| {
                    let field_ident = field.data.ident.as_ref().unwrap();
                    let field_name = field_ident.to_string();

                    let __value = Ident::new("__value", Span::call_site());
                    let value_ref = process_field_value(&__value, field, false);
                    let value_mut = process_field_value(&__value, field, true);
                    enum_field.push(quote! {
                        #unit{ #field_ident: #__value, .. } if #ref_name == #field_name => Some(#value_ref)
                    });
                    enum_field_mut.push(quote! {
                        #unit{ #field_ident: #__value, .. } if #ref_name == #field_name => Some(#value_mut)
                    });
                    enum_field_at.push(quote! {
                        #unit{ #field_ident: #__value, .. } if #ref_index == #reflect_idx => Some(#value_ref)
                    });
                    enum_field_at_mut.push(quote! {
                        #unit{ #field_ident: #__value, .. } if #ref_index == #reflect_idx => Some(#value_mut)
                    });
                    enum_index_of.push(quote! {
                        #unit{ .. } if #ref_name == #field_name => Some(#reflect_idx)
                    });
                    enum_name_at.push(quote! {
                        #unit{ .. } if #ref_index == #reflect_idx => Some(#field_name)
                    });

                    let field_ty = &field.reflected_type();
                    quote! { #bevy_reflect_path::NamedField::new::<#field_ty>(#field_name) }
                });
                let arguments = quote!(#name, &[ #(#argument),* ]);
                add_fields_branch("Struct", "StructVariantInfo", arguments, field_len);
            }
        };
    }

    EnumImpls {
        variant_info,
        enum_field,
        enum_field_mut,
        enum_field_at,
        enum_field_at_mut,
        enum_index_of,
        enum_name_at,
        enum_field_len,
        enum_variant_name,
        enum_variant_index,
        enum_variant_type,
    }
}<|MERGE_RESOLUTION|>--- conflicted
+++ resolved
@@ -1,11 +1,7 @@
 use crate::derive_data::{EnumVariantFields, ReflectEnum, StructField};
 use crate::enum_utility::{get_variant_constructors, EnumVariantConstructors};
-<<<<<<< HEAD
+use crate::impls::any::impl_reflect_any_methods;
 use crate::impls::{impl_type_path, impl_typed};
-=======
-use crate::impls::any::impl_reflect_any_methods;
-use crate::impls::impl_typed;
->>>>>>> 5f7d9d13
 use proc_macro::TokenStream;
 use proc_macro2::{Ident, Span};
 use quote::quote;
@@ -93,11 +89,9 @@
         bevy_reflect_path,
     );
 
-<<<<<<< HEAD
+    let any_impls = impl_reflect_any_methods(reflect_enum.is_remote_wrapper());
+
     let type_path_impl = impl_type_path(reflect_enum.meta());
-=======
-    let any_impls = impl_reflect_any_methods(reflect_enum.is_remote_wrapper());
->>>>>>> 5f7d9d13
 
     let get_type_registration_impl = reflect_enum.meta().get_type_registration();
     let (impl_generics, ty_generics, where_clause) =
