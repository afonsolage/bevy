use crate::container_attributes::ReflectTraits;
use crate::field_attributes::{parse_field_attrs, ReflectFieldAttr};
use crate::utility::members_to_serialization_denylist;
use bit_set::BitSet;
use quote::{quote, ToTokens};

use crate::{
    utility, REFLECT_ATTRIBUTE_NAME, REFLECT_VALUE_ATTRIBUTE_NAME, TYPE_PATH_ATTRIBUTE_NAME,
};
use syn::punctuated::Punctuated;
use syn::spanned::Spanned;
use syn::{
<<<<<<< HEAD
    Data, DeriveInput, Field, Fields, Generics, Ident, Lit, Meta, MetaList, NestedMeta, Path,
    Token, Variant,
=======
    Data, DeriveInput, Field, Fields, Generics, Ident, Meta, Path, Token, Type, TypePath, Variant,
>>>>>>> 5f7d9d13
};

pub(crate) enum ReflectDerive<'a> {
    Struct(ReflectStruct<'a>),
    TupleStruct(ReflectStruct<'a>),
    UnitStruct(ReflectStruct<'a>),
    Enum(ReflectEnum<'a>),
    Value(ReflectMeta<'a>),
}

/// Metadata present on all reflected types, including name, generics, and attributes.
///
/// # Example
///
/// ```ignore
/// #[derive(Reflect)]
/// //                          traits
/// //        |----------------------------------------|
/// #[reflect(PartialEq, Serialize, Deserialize, Default)]
/// //            type_name       generics
/// //     |-------------------||----------|
/// struct ThingThatImReflecting<T1, T2, T3> {/* ... */}
/// ```
pub(crate) struct ReflectMeta<'a> {
    /// The registered traits for this type.
    traits: ReflectTraits,
    /// The name of this type.
    type_name: &'a Ident,
    /// The generics defined on this type.
    generics: &'a Generics,
    /// User defined options for the impl of `TypePath`.
    type_path_options: TypePathOptions,
    /// A cached instance of the path to the `bevy_reflect` crate.
    bevy_reflect_path: Path,
}

/// Struct data used by derive macros for `Reflect` and `FromReflect`.
///
/// # Example
///
/// ```ignore
/// #[derive(Reflect)]
/// #[reflect(PartialEq, Serialize, Deserialize, Default)]
/// struct ThingThatImReflecting<T1, T2, T3> {
///     x: T1, // |
///     y: T2, // |- fields
///     z: T3  // |
/// }
/// ```
pub(crate) struct ReflectStruct<'a> {
    meta: ReflectMeta<'a>,
    serialization_denylist: BitSet<u32>,
    fields: Vec<StructField<'a>>,
    remote_ty: Option<&'a TypePath>,
}

/// Enum data used by derive macros for `Reflect` and `FromReflect`.
///
/// # Example
///
/// ```ignore
/// #[derive(Reflect)]
/// #[reflect(PartialEq, Serialize, Deserialize, Default)]
/// enum ThingThatImReflecting<T1, T2, T3> {
///     A(T1),                  // |
///     B,                      // |- variants
///     C { foo: T2, bar: T3 }  // |
/// }
/// ```
pub(crate) struct ReflectEnum<'a> {
    meta: ReflectMeta<'a>,
    variants: Vec<EnumVariant<'a>>,
    remote_ty: Option<&'a TypePath>,
}

/// Represents a field on a struct or tuple struct.
pub(crate) struct StructField<'a> {
    /// The raw field.
    pub data: &'a Field,
    /// The reflection-based attributes on the field.
    pub attrs: ReflectFieldAttr,
    /// The index of this field within the struct.
    pub index: usize,
}

/// Represents a variant on an enum.
pub(crate) struct EnumVariant<'a> {
    /// The raw variant.
    pub data: &'a Variant,
    /// The fields within this variant.
    pub fields: EnumVariantFields<'a>,
    /// The reflection-based attributes on the variant.
    #[allow(dead_code)]
    pub attrs: ReflectFieldAttr,
    /// The index of this variant within the enum.
    #[allow(dead_code)]
    pub index: usize,
}

pub(crate) enum EnumVariantFields<'a> {
    Named(Vec<StructField<'a>>),
    Unnamed(Vec<StructField<'a>>),
    Unit,
}

impl<'a> ReflectDerive<'a> {
    pub fn from_input(input: &'a DeriveInput) -> Result<Self, syn::Error> {
        let mut traits = ReflectTraits::default();
        // Should indicate whether `#[reflect_value]` was used
        let mut force_reflect_value = false;

        let mut type_path_options = None;

        for attribute in input.attrs.iter().filter_map(|attr| attr.parse_meta().ok()) {
            match attribute {
                Meta::List(meta_list) if meta_list.path.is_ident(REFLECT_ATTRIBUTE_NAME) => {
                    traits = ReflectTraits::from_nested_metas(&meta_list.nested);
                }
                Meta::List(meta_list) if meta_list.path.is_ident(REFLECT_VALUE_ATTRIBUTE_NAME) => {
                    force_reflect_value = true;
                    traits = ReflectTraits::from_nested_metas(&meta_list.nested);
                }
                Meta::Path(path) if path.is_ident(REFLECT_VALUE_ATTRIBUTE_NAME) => {
                    force_reflect_value = true;
                }
                Meta::List(meta_list) if meta_list.path.is_ident(TYPE_PATH_ATTRIBUTE_NAME) => {
                    type_path_options = Some(TypePathOptions::parse_meta_list(meta_list)?);
                }
                _ => continue,
            }
        }
        if force_reflect_value {
            return Ok(Self::Value(ReflectMeta::new(
                &input.ident,
                &input.generics,
                traits,
                type_path_options.unwrap_or_default(),
            )));
        }

        return match &input.data {
            Data::Struct(data) => {
                let fields = Self::collect_struct_fields(&data.fields)?;
                let meta = ReflectMeta::new(
                    &input.ident,
                    &input.generics,
                    traits,
                    type_path_options.unwrap_or_default(),
                );
                let reflect_struct = ReflectStruct {
                    meta,
                    serialization_denylist: members_to_serialization_denylist(
                        fields.iter().map(|v| v.attrs.ignore),
                    ),
                    fields,
                    remote_ty: None,
                };

                match data.fields {
                    Fields::Named(..) => Ok(Self::Struct(reflect_struct)),
                    Fields::Unnamed(..) => Ok(Self::TupleStruct(reflect_struct)),
                    Fields::Unit => Ok(Self::UnitStruct(reflect_struct)),
                }
            }
            Data::Enum(data) => {
                let variants = Self::collect_enum_variants(&data.variants)?;
                let meta = ReflectMeta::new(
                    &input.ident,
                    &input.generics,
                    traits,
                    type_path_options.unwrap_or_default(),
                );

                let reflect_enum = ReflectEnum {
                    meta,
                    variants,
                    remote_ty: None,
                };
                Ok(Self::Enum(reflect_enum))
            }
            Data::Union(..) => Err(syn::Error::new(
                input.span(),
                "reflection not supported for unions",
            )),
        };
    }

    /// Set the remote type for this derived type.
    ///
    /// # Panics
    ///
    /// Panics when called on [`ReflectDerive::Value`].
    pub fn set_remote(&mut self, remote_ty: Option<&'a TypePath>) {
        match self {
            Self::Struct(data) | Self::TupleStruct(data) | Self::UnitStruct(data) => {
                data.remote_ty = remote_ty;
            }
            Self::Enum(data) => {
                data.remote_ty = remote_ty;
            }
            _ => panic!("cannot create a reflected value type for a remote type"),
        }
    }

    fn collect_struct_fields(fields: &'a Fields) -> Result<Vec<StructField<'a>>, syn::Error> {
        let sifter: utility::ResultSifter<StructField<'a>> = fields
            .iter()
            .enumerate()
            .map(|(index, field)| -> Result<StructField, syn::Error> {
                let attrs = parse_field_attrs(&field.attrs)?;
                Ok(StructField {
                    index,
                    attrs,
                    data: field,
                })
            })
            .fold(
                utility::ResultSifter::default(),
                utility::ResultSifter::fold,
            );

        sifter.finish()
    }

    fn collect_enum_variants(
        variants: &'a Punctuated<Variant, Token![,]>,
    ) -> Result<Vec<EnumVariant<'a>>, syn::Error> {
        let sifter: utility::ResultSifter<EnumVariant<'a>> = variants
            .iter()
            .enumerate()
            .map(|(index, variant)| -> Result<EnumVariant, syn::Error> {
                let fields = Self::collect_struct_fields(&variant.fields)?;

                let fields = match variant.fields {
                    Fields::Named(..) => EnumVariantFields::Named(fields),
                    Fields::Unnamed(..) => EnumVariantFields::Unnamed(fields),
                    Fields::Unit => EnumVariantFields::Unit,
                };
                Ok(EnumVariant {
                    fields,
                    attrs: parse_field_attrs(&variant.attrs)?,
                    data: variant,
                    index,
                })
            })
            .fold(
                utility::ResultSifter::default(),
                utility::ResultSifter::fold,
            );

        sifter.finish()
    }
}

impl<'a> ReflectMeta<'a> {
    pub fn new(
        type_name: &'a Ident,
        generics: &'a Generics,
        traits: ReflectTraits,
        type_path_options: TypePathOptions,
    ) -> Self {
        Self {
            traits,
            type_name,
            generics,
            type_path_options,
            bevy_reflect_path: utility::get_bevy_reflect_path(),
        }
    }

    /// The registered reflect traits on this struct.
    pub fn traits(&self) -> &ReflectTraits {
        &self.traits
    }

    /// The name of this struct.
    pub fn type_name(&self) -> &'a Ident {
        self.type_name
    }

    /// The generics associated with this struct.
    pub fn generics(&self) -> &'a Generics {
        self.generics
    }

    /// User defined options for the impl of `TypePath`.
    pub fn type_path_options(&self) -> &TypePathOptions {
        &self.type_path_options
    }

    /// The cached `bevy_reflect` path.
    pub fn bevy_reflect_path(&self) -> &Path {
        &self.bevy_reflect_path
    }

    /// Returns the `GetTypeRegistration` impl as a `TokenStream`.
    pub fn get_type_registration(&self) -> proc_macro2::TokenStream {
        crate::registration::impl_get_type_registration(
            self.type_name,
            &self.bevy_reflect_path,
            self.traits.idents(),
            self.generics,
            None,
        )
    }
}

impl<'a> StructField<'a> {
    /// Returns the reflected type of this field.
    ///
    /// Normally this is just the field's defined type.
    /// However, this can be adjusted to use a different type, like for representing remote types.
    /// In those cases, the returned value is the remote wrapper type.
    pub fn reflected_type(&self) -> &Type {
        self.attrs.remote.as_ref().unwrap_or(&self.data.ty)
    }
}

impl<'a> ReflectStruct<'a> {
    /// Access the metadata associated with this struct definition.
    pub fn meta(&self) -> &ReflectMeta<'a> {
        &self.meta
    }

    /// Whether this reflected struct represents a remote type or not.
    pub fn is_remote_wrapper(&self) -> bool {
        self.remote_ty.is_some()
    }

    #[allow(dead_code)]
    /// Get the remote type path, if any.
    pub fn remote_ty(&self) -> Option<&'a TypePath> {
        self.remote_ty
    }

    /// Access the data about which fields should be ignored during serialization.
    ///
    /// The returned bitset is a collection of indices obtained from the [`members_to_serialization_denylist`](crate::utility::members_to_serialization_denylist) function.
    #[allow(dead_code)]
    pub fn serialization_denylist(&self) -> &BitSet<u32> {
        &self.serialization_denylist
    }

    /// Returns the `GetTypeRegistration` impl as a `TokenStream`.
    ///
    /// Returns a specific implementation for structs and this method should be preffered over the generic [`get_type_registration`](crate::ReflectMeta) method
    pub fn get_type_registration(&self) -> proc_macro2::TokenStream {
        let reflect_path = self.meta.bevy_reflect_path();

        crate::registration::impl_get_type_registration(
            self.meta.type_name(),
            reflect_path,
            self.meta.traits().idents(),
            self.meta.generics(),
            Some(&self.serialization_denylist),
        )
    }

    /// Get a collection of types which are exposed to the reflection API
    pub fn active_types(&self) -> Vec<syn::Type> {
        self.fields
            .iter()
            .filter(move |field| field.attrs.ignore.is_active())
            .map(|field| field.reflected_type().clone())
            .collect::<Vec<_>>()
    }

    /// Get an iterator of fields which are exposed to the reflection API
    pub fn active_fields(&self) -> impl Iterator<Item = &StructField<'a>> {
        self.fields
            .iter()
            .filter(move |field| field.attrs.ignore.is_active())
    }

    /// Get an iterator of fields which are ignored by the reflection API
    pub fn ignored_fields(&self) -> impl Iterator<Item = &StructField<'a>> {
        self.fields
            .iter()
            .filter(move |field| field.attrs.ignore.is_ignored())
    }

    /// The complete set of fields in this struct.
    #[allow(dead_code)]
    pub fn fields(&self) -> &[StructField<'a>] {
        &self.fields
    }
}

impl<'a> ReflectEnum<'a> {
    /// Access the metadata associated with this enum definition.
    pub fn meta(&self) -> &ReflectMeta<'a> {
        &self.meta
    }

    /// Whether this reflected enum represents a remote type or not.
    pub fn is_remote_wrapper(&self) -> bool {
        self.remote_ty.is_some()
    }

    #[allow(dead_code)]
    /// Get the remote type path, if any.
    pub fn remote_ty(&self) -> Option<&'a TypePath> {
        self.remote_ty
    }

    /// Returns the given ident as a qualified unit variant of this enum.
    ///
    /// This takes into account the remote type, if any.
    pub fn get_unit(&self, variant: &Ident) -> proc_macro2::TokenStream {
        let name = self
            .remote_ty
            .map(|path| path.to_token_stream())
            .unwrap_or_else(|| self.meta.type_name.to_token_stream());

        quote! {
            #name::#variant
        }
    }

    /// The complete set of variants in this enum.
    pub fn variants(&self) -> &[EnumVariant<'a>] {
        &self.variants
    }
}

/// User defined options for the impl of `TypePath`.
#[derive(Default)]
pub(crate) struct TypePathOptions {
    /// If set, the custom module path.
    pub module_path: Option<String>,
    /// If set, the custom type ident.
    pub type_ident: Option<String>,
}

impl TypePathOptions {
    fn parse_meta_list(meta_list: MetaList) -> Result<Self, syn::Error> {
        fn expected_literal_string(lit: &Lit) -> Result<String, syn::Error> {
            match lit {
                Lit::Str(lit_str) => Ok(lit_str.value()),
                other => Err(syn::Error::new(other.span(), "Expected a str literal")),
            }
        }

        fn is_valid_module_path(_module_path: &str) -> bool {
            // FIXME: what conditions here ?
            true
        }

        fn is_valid_type_ident(_type_ident: &str) -> bool {
            // FIXME: what conditions here ?
            true
        }

        let mut module_path = None;
        let mut type_ident = None;

        for attribute in meta_list.nested {
            match attribute {
                NestedMeta::Meta(Meta::NameValue(name_value))
                    if name_value.path.is_ident("path") =>
                {
                    let name = expected_literal_string(&name_value.lit)?;
                    if is_valid_module_path(&name) {
                        module_path = Some(name);
                    } else {
                        return Err(syn::Error::new(
                            name_value.lit.span(),
                            "Expected a valid module path",
                        ));
                    }
                }
                NestedMeta::Meta(Meta::NameValue(name_value))
                    if name_value.path.is_ident("ident") =>
                {
                    let name = expected_literal_string(&name_value.lit)?;
                    if is_valid_type_ident(&name) {
                        type_ident = Some(name);
                    } else {
                        return Err(syn::Error::new(
                            name_value.lit.span(),
                            "Expected a valid type ident",
                        ));
                    }
                }
                other => {
                    return Err(syn::Error::new(
                        other.span(),
                        format!("Unexpected entry for the `{TYPE_PATH_ATTRIBUTE_NAME}` attribute. Usage: #[{TYPE_PATH_ATTRIBUTE_NAME}(path = \"my_crate::my_module\", ident = \"MyType\")]"),
                    ));
                }
            }
        }

        Ok(Self {
            module_path,
            type_ident,
        })
    }
}<|MERGE_RESOLUTION|>--- conflicted
+++ resolved
@@ -10,12 +10,8 @@
 use syn::punctuated::Punctuated;
 use syn::spanned::Spanned;
 use syn::{
-<<<<<<< HEAD
     Data, DeriveInput, Field, Fields, Generics, Ident, Lit, Meta, MetaList, NestedMeta, Path,
-    Token, Variant,
-=======
-    Data, DeriveInput, Field, Fields, Generics, Ident, Meta, Path, Token, Type, TypePath, Variant,
->>>>>>> 5f7d9d13
+    Token, Type, TypePath, Variant,
 };
 
 pub(crate) enum ReflectDerive<'a> {
