--- conflicted
+++ resolved
@@ -60,13 +60,8 @@
             fn from_reflect(#ref_value: &dyn #bevy_reflect_path::Reflect) -> Option<Self> {
                 if let #bevy_reflect_path::ReflectRef::Enum(#ref_value) = #ref_value.reflect_ref() {
                     match #ref_value.variant_name() {
-<<<<<<< HEAD
-                        #(#variant_names => Some(#variant_constructors),)*
+                        #match_branches
                         name => panic!("variant with name `{}` does not exist on enum `{}`", name, <Self as #bevy_reflect_path::TypePath>::type_path()),
-=======
-                        #match_branches
-                        name => panic!("variant with name `{}` does not exist on enum `{}`", name, std::any::type_name::<Self>()),
->>>>>>> 5f7d9d13
                     }
                 } else {
                     None
